"""
做市策略模塊
"""
import time
import threading
from datetime import datetime, timedelta
from typing import Dict, List, Tuple, Optional, Union, Any
from concurrent.futures import ThreadPoolExecutor

from api.bp_client import BPClient
from api.websea_client import WebseaClient
from ws_client.client import BackpackWebSocket
from database.db import Database
from utils.helpers import round_to_precision, round_to_tick_size, calculate_volatility
from logger import setup_logger
import traceback

logger = setup_logger("market_maker")

def format_balance(value, decimals=8, threshold=1e-8) -> str:
    """
    格式化餘額顯示，避免科學記號
    
    Args:
        value: 數值
        decimals: 小數位數
        threshold: 閾值，小於此值顯示為0
    """
    if abs(value) < threshold:
        return "0.00000000"
    return f"{value:.{decimals}f}"

class MarketMaker:
    def __init__(
        self, 
        api_key, 
        secret_key, 
        symbol, 
        db_instance=None,
        base_spread_percentage=0.2, 
        order_quantity=None, 
        max_orders=3, 
        rebalance_threshold=15.0,
        enable_rebalance=True,
        base_asset_target_percentage=30.0,
        ws_proxy=None,
        exchange='backpack',
        exchange_config=None
    ):
        self.api_key = api_key
        self.secret_key = secret_key
        self.symbol = symbol
        self.base_spread_percentage = base_spread_percentage
        self.order_quantity = order_quantity
        self.exchange = exchange
        self.exchange_config = exchange_config or {}
        
        # 初始化交易所客户端
        if exchange == 'backpack':
            self.client = BPClient(self.exchange_config)
<<<<<<< HEAD
        elif exchange == 'websea':
            self.client = WebseaClient(self.exchange_config)
        elif exchange == 'xxx':
=======
        elif exchange == 'xx':
>>>>>>> c8c6778a
            ...
        else:
            raise ValueError(f"不支持的交易所: {exchange}")
            
        self.max_orders = max_orders
        self.rebalance_threshold = rebalance_threshold
        
        # 新增重平設置參數
        self.enable_rebalance = enable_rebalance
        self.base_asset_target_percentage = base_asset_target_percentage
        self.quote_asset_target_percentage = 100.0 - base_asset_target_percentage

        # 初始化數據庫
        self.db = db_instance if db_instance else Database()
        
        # 統計屬性
        self.session_start_time = datetime.now()
        self.session_buy_trades = []
        self.session_sell_trades = []
        self.session_fees = 0.0
        self.session_maker_buy_volume = 0.0
        self.session_maker_sell_volume = 0.0
        self.session_taker_buy_volume = 0.0
        self.session_taker_sell_volume = 0.0
        
        # 初始化市場限制
        self.market_limits = self.client.get_market_limits(symbol)
        if not self.market_limits:
            raise ValueError(f"無法獲取 {symbol} 的市場限制")
        
        self.base_asset = self.market_limits['base_asset']
        self.quote_asset = self.market_limits['quote_asset']
        self.base_precision = self.market_limits['base_precision']
        self.quote_precision = self.market_limits['quote_precision']
        self.min_order_size = float(self.market_limits['min_order_size'])
        self.tick_size = float(self.market_limits['tick_size'])
        
        # 交易量統計
        self.maker_buy_volume = 0
        self.maker_sell_volume = 0
        self.taker_buy_volume = 0
        self.taker_sell_volume = 0
        self.total_fees = 0

        # 關鍵：在任何可能出錯的代碼之前初始化這些屬性
        # 跟蹤活躍訂單
        self.active_buy_orders = []
        self.active_sell_orders = []
        
        # 記錄買賣數量以便重新平衡
        self.total_bought = 0
        self.total_sold = 0
        
        # 交易記錄 - 用於計算利潤
        self.buy_trades = []
        self.sell_trades = []
        
        # 利潤統計
        self.total_profit = 0
        self.trades_executed = 0
        self.orders_placed = 0
        self.orders_cancelled = 0

        # 添加代理參數
        self.ws_proxy = ws_proxy
        # 建立WebSocket連接（僅對Backpack）
        if exchange == 'backpack':
            self.ws = BackpackWebSocket(api_key, secret_key, symbol, self.on_ws_message, auto_reconnect=True, proxy=self.ws_proxy)
            self.ws.connect()
<<<<<<< HEAD
        elif exchange == 'websea':
            # Websea 使用轮询方式获取订单更新
            self.ws = None
            # 设置订单状态更新处理器 - 使用通用回调，缩短轮询间隔以更及时捕获成交
            self.client.setup_order_update_handler(self.on_order_update, poll_interval=1.5)
        elif exchange == 'xxx':
=======
        elif exchange == 'xx':
>>>>>>> c8c6778a
            ...
            self.ws = None
        else:
            self.ws = None  # 不使用WebSocket
        # 執行緒池用於後台任務
        self.executor = ThreadPoolExecutor(max_workers=3)
        
        # 等待WebSocket連接建立並進行初始化訂閲
        self._initialize_websocket()
        
        # 載入交易統計和歷史交易
        self._load_trading_stats()
        self._load_recent_trades()
        
        logger.info(f"初始化做市商: {symbol}")
        logger.info(f"基礎資產: {self.base_asset}, 報價資產: {self.quote_asset}")
        logger.info(f"基礎精度: {self.base_precision}, 報價精度: {self.quote_precision}")
        logger.info(f"最小訂單大小: {self.min_order_size}, 價格步長: {self.tick_size}")
        logger.info(f"基礎價差百分比: {self.base_spread_percentage}%, 最大訂單數: {self.max_orders}")
        logger.info(f"重平功能: {'開啟' if self.enable_rebalance else '關閉'}")
        if self.enable_rebalance:
            logger.info(f"重平目標比例: {self.base_asset_target_percentage}% {self.base_asset} / {self.quote_asset_target_percentage}% {self.quote_asset}")
            logger.info(f"重平觸發閾值: {self.rebalance_threshold}%")
    
    def set_rebalance_settings(self, enable_rebalance=None, base_asset_target_percentage=None, rebalance_threshold=None):
        """
        設置重平參數
        
        Args:
            enable_rebalance: 是否開啟重平功能
            base_asset_target_percentage: 基礎資產目標比例 (0-100)
            rebalance_threshold: 重平觸發閾值
        """
        if enable_rebalance is not None:
            self.enable_rebalance = enable_rebalance
            logger.info(f"重平功能設置為: {'開啟' if enable_rebalance else '關閉'}")
        
        if base_asset_target_percentage is not None:
            if not 0 <= base_asset_target_percentage <= 100:
                raise ValueError("基礎資產目標比例必須在0-100之間")
            
            self.base_asset_target_percentage = base_asset_target_percentage
            self.quote_asset_target_percentage = 100.0 - base_asset_target_percentage
            logger.info(f"重平目標比例設置為: {self.base_asset_target_percentage}% {self.base_asset} / {self.quote_asset_target_percentage}% {self.quote_asset}")
        
        if rebalance_threshold is not None:
            if rebalance_threshold <= 0:
                raise ValueError("重平觸發閾值必須大於0")
            
            self.rebalance_threshold = rebalance_threshold
            logger.info(f"重平觸發閾值設置為: {self.rebalance_threshold}%")
    
    def get_rebalance_settings(self):
        """
        獲取當前重平設置
        
        Returns:
            dict: 重平設置信息
        """
        return {
            'enable_rebalance': self.enable_rebalance,
            'base_asset_target_percentage': self.base_asset_target_percentage,
            'quote_asset_target_percentage': self.quote_asset_target_percentage,
            'rebalance_threshold': self.rebalance_threshold
        }
    
    def get_total_balance(self):
        """獲取總餘額，包含普通餘額和抵押品餘額"""
        try:
            # 獲取普通餘額
            balances = self.client.get_balance()
            if isinstance(balances, dict) and "error" in balances:
                logger.error(f"獲取普通餘額失敗: {balances['error']}")
                return None
            
            # 獲取抵押品餘額
            collateral = self.client.get_collateral()
            if isinstance(collateral, dict) and "error" in collateral:
                logger.warning(f"獲取抵押品餘額失敗: {collateral['error']}")
                collateral_assets = []
            else:
                collateral_assets = collateral.get('assets') or collateral.get('collateral', [])
            
            # 初始化總餘額字典
            total_balances = {}
            
            # 處理普通餘額
            if isinstance(balances, dict):
                for asset, details in balances.items():
                    available = float(details.get('available', 0))
                    locked = float(details.get('locked', 0))
                    total_balances[asset] = {
                        'available': available,
                        'locked': locked,
                        'total': available + locked,
                        'collateral_available': 0,
                        'collateral_total': 0
                    }
            
            # 添加抵押品餘額
            for item in collateral_assets:
                symbol = item.get('symbol', '')
                if symbol:
                    total_quantity = float(item.get('totalQuantity', 0))
                    available_quantity = float(item.get('availableQuantity', 0))
                    
                    if symbol not in total_balances:
                        total_balances[symbol] = {
                            'available': 0,
                            'locked': 0,
                            'total': 0,
                            'collateral_available': available_quantity,
                            'collateral_total': total_quantity
                        }
                    else:
                        total_balances[symbol]['collateral_available'] = available_quantity
                        total_balances[symbol]['collateral_total'] = total_quantity
                    
                    # 更新總可用量和總量
                    total_balances[symbol]['total_available'] = (
                        total_balances[symbol]['available'] + 
                        total_balances[symbol]['collateral_available']
                    )
                    total_balances[symbol]['total_all'] = (
                        total_balances[symbol]['total'] + 
                        total_balances[symbol]['collateral_total']
                    )
            
            # 確保所有資產都有total_available和total_all字段
            for asset in total_balances:
                if 'total_available' not in total_balances[asset]:
                    total_balances[asset]['total_available'] = total_balances[asset]['available']
                if 'total_all' not in total_balances[asset]:
                    total_balances[asset]['total_all'] = total_balances[asset]['total']
            
            return total_balances
            
        except Exception as e:
            logger.error(f"獲取總餘額時出錯: {e}")
            import traceback
            traceback.print_exc()
            return None
    
    def get_asset_balance(self, asset):
        """獲取指定資產的總可用餘額"""
        total_balances = self.get_total_balance()
        if not total_balances or asset not in total_balances:
            return 0, 0  # 返回 (可用餘額, 總餘額)
        
        balance_info = total_balances[asset]
        available = balance_info.get('total_available', 0)
        total = balance_info.get('total_all', 0)
        
        # 格式化顯示餘額，避免科學記號
        normal_available = balance_info.get('available', 0)
        collateral_available = balance_info.get('collateral_available', 0)
        
        logger.debug(f"{asset} 餘額詳情: 普通可用={format_balance(normal_available)}, "
                    f"抵押品可用={format_balance(collateral_available)}, "
                    f"總可用={format_balance(available)}, 總量={format_balance(total)}")
        
        return available, total
    
    def _initialize_websocket(self):
        """等待WebSocket連接建立並進行初始化訂閲"""
        if self.ws is None:
<<<<<<< HEAD
            logger.info("使用 REST API 模式（无 WebSocket）")
            # 对于websea，启动订单轮询
            if self.exchange == 'websea' and hasattr(self.client, 'start_order_polling'):
                try:
                    self.client.start_order_polling()
                    logger.info("Websea订单轮询已启动")
                except Exception as e:
                    logger.warning(f"无法立即启动订单轮询: {e}")
=======
            logger.info("使用 REST API 模式（無 WebSocket）")
>>>>>>> c8c6778a
            return
            
        wait_time = 0
        max_wait_time = 10
        while not self.ws.connected and wait_time < max_wait_time:
            time.sleep(0.5)
            wait_time += 0.5
        
        if self.ws.connected:
            logger.info("WebSocket連接已建立，初始化數據流...")
            
            # 初始化訂單簿
            orderbook_initialized = self.ws.initialize_orderbook()
            
            # 訂閲深度流和行情數據
            if orderbook_initialized:
                depth_subscribed = self.ws.subscribe_depth()
                ticker_subscribed = self.ws.subscribe_bookTicker()
                
                if depth_subscribed and ticker_subscribed:
                    logger.info("數據流訂閲成功!")
            
            # 訂閲私有訂單更新流
            self.subscribe_order_updates()
        else:
            logger.warning(f"WebSocket連接建立超時，將在運行過程中繼續嘗試連接")
    
    def _load_trading_stats(self):
        """從數據庫加載交易統計數據"""
        try:
            today = datetime.now().strftime('%Y-%m-%d')
            
            # 查詢今天的統計數據
            stats = self.db.get_trading_stats(self.symbol, today)
            
            if stats and len(stats) > 0:
                stat = stats[0]
                self.maker_buy_volume = stat['maker_buy_volume']
                self.maker_sell_volume = stat['maker_sell_volume']
                self.taker_buy_volume = stat['taker_buy_volume']
                self.taker_sell_volume = stat['taker_sell_volume']
                self.total_profit = stat['realized_profit']
                self.total_fees = stat['total_fees']
                
                logger.info(f"已從數據庫加載今日交易統計")
                logger.info(f"Maker買入量: {self.maker_buy_volume}, Maker賣出量: {self.maker_sell_volume}")
                logger.info(f"Taker買入量: {self.taker_buy_volume}, Taker賣出量: {self.taker_sell_volume}")
                logger.info(f"已實現利潤: {self.total_profit}, 總手續費: {self.total_fees}")
            else:
                logger.info("今日無交易統計記錄，將創建新記錄")
        except Exception as e:
            logger.error(f"加載交易統計時出錯: {e}")
    
    def _load_recent_trades(self):
        """從數據庫加載歷史成交記錄"""
        try:
            # 獲取訂單歷史
            trades = self.db.get_order_history(self.symbol, 1000)
            trades_count = len(trades) if trades else 0
            
            if trades_count > 0:
                for side, quantity, price, maker, fee in trades:
                    quantity = float(quantity)
                    price = float(price)
                    fee = float(fee)
                    
                    if side == 'Bid':  # 買入
                        self.buy_trades.append((price, quantity))
                        self.total_bought += quantity
                        if maker:
                            self.maker_buy_volume += quantity
                        else:
                            self.taker_buy_volume += quantity
                    elif side == 'Ask':  # 賣出
                        self.sell_trades.append((price, quantity))
                        self.total_sold += quantity
                        if maker:
                            self.maker_sell_volume += quantity
                        else:
                            self.taker_sell_volume += quantity
                    
                    self.total_fees += fee
                
                logger.info(f"已從數據庫載入 {trades_count} 條歷史成交記錄")
                logger.info(f"總買入: {self.total_bought} {self.base_asset}, 總賣出: {self.total_sold} {self.base_asset}")
                logger.info(f"Maker買入: {self.maker_buy_volume} {self.base_asset}, Maker賣出: {self.maker_sell_volume} {self.base_asset}")
                logger.info(f"Taker買入: {self.taker_buy_volume} {self.base_asset}, Taker賣出: {self.taker_sell_volume} {self.base_asset}")
                
                # 計算精確利潤
                self.total_profit = self._calculate_db_profit()
                logger.info(f"計算得出已實現利潤: {self.total_profit:.8f} {self.quote_asset}")
                logger.info(f"總手續費: {self.total_fees:.8f} {self.quote_asset}")
            else:
                logger.info("數據庫中沒有歷史成交記錄，將開始記錄新的交易")
                
        except Exception as e:
            logger.error(f"載入歷史成交記錄時出錯: {e}")
            import traceback
            traceback.print_exc()
    
    def check_ws_connection(self):
        """檢查並恢復WebSocket連接"""
        if not self.ws:
<<<<<<< HEAD
            # 如果使用 websea 或 xx 没有 WebSocket，直接返回 True
            if self.exchange in ['websea', 'xx']:
=======
            # 如果使用 xx 沒有 WebSocket，直接返回 True
            if self.exchange == 'xx':
>>>>>>> c8c6778a
                return True
            logger.warning("WebSocket對象不存在，嘗試重新創建...")
            return self._recreate_websocket()
            
        ws_connected = self.ws.is_connected()
        
        if not ws_connected and not getattr(self.ws, 'reconnecting', False):
            logger.warning("WebSocket連接已斷開，觸發重連...")
            # 使用 WebSocket 自己的重連機制
            self.ws.check_and_reconnect_if_needed()
        
        return self.ws.is_connected() if self.ws else False
    
    def _recreate_websocket(self):
        """重新創建WebSocket連接"""
        try:
            # websea 和 xx 不使用 WebSocket
            if self.exchange in ['websea', 'xx']:
                logger.info(f"{self.exchange} 交易所不使用 WebSocket")
                return True
                
            logger.info("重新創建WebSocket連接...")
            
            # 安全關閉現有連接
            if self.ws:
                try:
                    self.ws.running = False
                    self.ws.close()
                    time.sleep(0.5)
                except Exception as e:
                    logger.debug(f"關閉現有WebSocket時的預期錯誤: {e}")
            if self.exchange == 'backpack':
                # 創建新的連接
                self.ws = BackpackWebSocket(
                    self.api_key, 
                    self.secret_key, 
                    self.symbol, 
                    self.on_ws_message, 
                    auto_reconnect=True,
                    proxy=self.ws_proxy
                )
            elif self.exchange == 'xx':
                ...
            self.ws.connect()
            
            # 等待連接建立，但不要等太久
            wait_time = 0
            max_wait_time = 3  # 減少等待時間
            while not self.ws.is_connected() and wait_time < max_wait_time:
                time.sleep(0.5)
                wait_time += 0.5
                
            if self.ws.is_connected():
                logger.info("WebSocket重新創建成功")
                
                # 重新初始化
                self.ws.initialize_orderbook()
                self.ws.subscribe_depth()
                self.ws.subscribe_bookTicker()
                self.subscribe_order_updates()
                return True
            else:
                logger.warning("WebSocket重新創建後仍未連接，但繼續運行")
                return False
                
        except Exception as e:
            logger.error(f"重新創建WebSocket連接時出錯: {e}")
            return False
    
    def on_ws_message(self, stream, data):
        """處理WebSocket消息回調"""
        if stream.startswith("account.orderUpdate."):
            event_type = data.get('e')
            
            # 「訂單成交」事件
            if event_type == 'orderFill':
                try:
                    side = data.get('S')
                    quantity = float(data.get('l', '0'))  # 此次成交數量
                    price = float(data.get('L', '0'))     # 此次成交價格
                    order_id = data.get('i')             # 訂單 ID
                    maker = data.get('m', False)         # 是否是 Maker
                    fee = float(data.get('n', '0'))      # 手續費
                    fee_asset = data.get('N', '')        # 手續費資產

                    logger.info(f"訂單成交: ID={order_id}, 方向={side}, 數量={quantity}, 價格={price}, Maker={maker}, 手續費={fee:.8f}")
                    
                    # 判斷交易類型
                    trade_type = 'market_making'  # 默認為做市行為
                    
                    # 安全地檢查訂單是否是重平衡訂單
                    try:
                        is_rebalance = self.db.is_rebalance_order(order_id, self.symbol)
                        if is_rebalance:
                            trade_type = 'rebalance'
                    except Exception as db_err:
                        logger.error(f"檢查重平衡訂單時出錯: {db_err}")
                    
                    # 準備訂單數據
                    order_data = {
                        'order_id': order_id,
                        'symbol': self.symbol,
                        'side': side,
                        'quantity': quantity,
                        'price': price,
                        'maker': maker,
                        'fee': fee,
                        'fee_asset': fee_asset,
                        'trade_type': trade_type
                    }
                    
                    # 安全地插入數據庫
                    def safe_insert_order():
                        try:
                            self.db.insert_order(order_data)
                        except Exception as db_err:
                            logger.error(f"插入訂單數據時出錯: {db_err}")
                    
                    # 直接在當前線程中插入訂單數據，確保先寫入基本數據
                    safe_insert_order()
                    
                    # 更新買賣量和做市商成交量統計
                    if side == 'Bid':  # 買入
                        self.total_bought += quantity
                        self.buy_trades.append((price, quantity))
                        logger.info(f"買入成交: {quantity} {self.base_asset} @ {price} {self.quote_asset}")
                        
                        # 更新做市商成交量
                        if maker:
                            self.maker_buy_volume += quantity
                            self.session_maker_buy_volume += quantity
                        else:
                            self.taker_buy_volume += quantity
                            self.session_taker_buy_volume += quantity
                        
                        self.session_buy_trades.append((price, quantity))
                            
                    elif side == 'Ask':  # 賣出
                        self.total_sold += quantity
                        self.sell_trades.append((price, quantity))
                        logger.info(f"賣出成交: {quantity} {self.base_asset} @ {price} {self.quote_asset}")
                        
                        # 更新做市商成交量
                        if maker:
                            self.maker_sell_volume += quantity
                            self.session_maker_sell_volume += quantity
                        else:
                            self.taker_sell_volume += quantity
                            self.session_taker_sell_volume += quantity
                            
                        self.session_sell_trades.append((price, quantity))
                    
                    # 更新累計手續費
                    self.total_fees += fee
                    self.session_fees += fee
                        
                    # 在單獨的線程中更新統計數據，避免阻塞主回調
                    def safe_update_stats_wrapper():
                        try:
                            self._update_trading_stats()
                        except Exception as e:
                            logger.error(f"更新交易統計時出錯: {e}")
                    
                    self.executor.submit(safe_update_stats_wrapper)
                    
                    # 重新計算利潤（基於數據庫記錄）
                    # 也在單獨的線程中進行計算，避免阻塞
                    def update_profit():
                        try:
                            profit = self._calculate_db_profit()
                            self.total_profit = profit
                        except Exception as e:
                            logger.error(f"更新利潤計算時出錯: {e}")
                    
                    self.executor.submit(update_profit)
                    
                    # 計算本次執行的簡單利潤（不涉及數據庫查詢）
                    session_profit = self._calculate_session_profit()
                    
                    # 執行簡要統計
                    logger.info(f"累計利潤: {self.total_profit:.8f} {self.quote_asset}")
                    logger.info(f"本次執行利潤: {session_profit:.8f} {self.quote_asset}")
                    logger.info(f"本次執行手續費: {self.session_fees:.8f} {self.quote_asset}")
                    logger.info(f"本次執行淨利潤: {(session_profit - self.session_fees):.8f} {self.quote_asset}")
                    
                    self.trades_executed += 1
                    logger.info(f"總買入: {self.total_bought} {self.base_asset}, 總賣出: {self.total_sold} {self.base_asset}")
                    logger.info(f"Maker買入: {self.maker_buy_volume} {self.base_asset}, Maker賣出: {self.maker_sell_volume} {self.base_asset}")
                    logger.info(f"Taker買入: {self.taker_buy_volume} {self.base_asset}, Taker賣出: {self.taker_sell_volume} {self.base_asset}")
                    
                except Exception as e:
                    logger.error(f"處理訂單成交消息時出錯: {e}")
                    traceback.print_exc()
    
    def on_order_update(self, order_data):
<<<<<<< HEAD
        """处理所有交易所的订单更新消息 - 统一接口"""
=======
        """處理所有交易所的訂單更新消息 - 統一接口"""
>>>>>>> c8c6778a
        try:
            order_id = order_data.get('order_id')
            side = order_data.get('side', '').lower()
            status = order_data.get('status')
            filled_size = float(order_data.get('filled_size', '0'))
            price = float(order_data.get('price', '0'))
            
<<<<<<< HEAD
            # 简化日志输出 - 只记录重要的状态变化
            if status in ('FILLED', 'PARTIALLY_FILLED', 'filled', 'partial_filled'):
                if filled_size > 0:
                    direction = "买入" if side == 'buy' else "卖出"
                    logger.info(f"*** 成交通知: {direction} {filled_size:.3f} SOL @ {price:.3f} USDT ({status}) ***")
                
            # 通用处理逻辑 - 处理成交的订单
            if status in ('FILLED', 'PARTIALLY_FILLED', 'filled', 'partial_filled') and filled_size > 0:
                # 模拟订单成交数据格式
                is_maker = True  # 限价单通常是 maker
                
                # 准备订单数据用于数据库记录
                order_data_db = {
                    'order_id': order_id,
                    'symbol': self.symbol,
                    'side': 'Bid' if side == 'buy' else 'Ask',  # 转换为数据库格式
                    'quantity': filled_size,
                    'price': price,
                    'maker': is_maker,
                    'fee': 0.0,  # 手续费可能需要单独查询
=======
            # 簡化日誌輸出 - 只記錄重要的狀態變化
            if status in ('FILLED', 'PARTIALLY_FILLED', 'filled', 'partial_filled'):
                if filled_size > 0:
                    direction = "買入" if side == 'buy' else "賣出"
                    logger.info(f"*** 成交通知: {direction} {filled_size:.3f} SOL @ {price:.3f} USDT ({status}) ***")
                
            # 通用處理邏輯 - 處理成交的訂單
            if status in ('FILLED', 'PARTIALLY_FILLED', 'filled', 'partial_filled') and filled_size > 0:
                # 模擬訂單成交數據格式
                is_maker = True  # 限價單通常是 maker
                
                # 準備訂單數據用於數據庫記錄
                order_data_db = {
                    'order_id': order_id,
                    'symbol': self.symbol,
                    'side': 'Bid' if side == 'buy' else 'Ask',  # 轉換為數據庫格式
                    'quantity': filled_size,
                    'price': price,
                    'maker': is_maker,
                    'fee': 0.0,  # 手續費可能需要單獨查詢
>>>>>>> c8c6778a
                    'fee_asset': self.quote_asset,
                    'trade_type': 'market_making'
                }
                
<<<<<<< HEAD
                # 更新统计
=======
                # 更新統計
>>>>>>> c8c6778a
                if side == 'buy':
                    self.total_bought += filled_size
                    if is_maker:
                        self.maker_buy_volume += filled_size
                        self.session_maker_buy_volume += filled_size
                    else:
                        self.taker_buy_volume += filled_size
                        self.session_taker_buy_volume += filled_size
                    self.buy_trades.append((price, filled_size))
                    self.session_buy_trades.append((price, filled_size))
                elif side == 'sell':
                    self.total_sold += filled_size
                    if is_maker:
                        self.maker_sell_volume += filled_size
                        self.session_maker_sell_volume += filled_size
                    else:
                        self.taker_sell_volume += filled_size
                        self.session_taker_sell_volume += filled_size
                    self.sell_trades.append((price, filled_size))
                    self.session_sell_trades.append((price, filled_size))
                
<<<<<<< HEAD
                # 异步插入数据库
=======
                # 異步插入數據庫
>>>>>>> c8c6778a
                def safe_insert_order():
                    try:
                        self.db.insert_order(order_data_db)
                    except Exception as db_err:
<<<<<<< HEAD
                        logger.error(f"插入订单数据时出错: {db_err}")
                
                self.executor.submit(safe_insert_order)
                
                # 更新利润计算
=======
                        logger.error(f"插入訂單數據時出錯: {db_err}")
                
                self.executor.submit(safe_insert_order)
                
                # 更新利潤計算
>>>>>>> c8c6778a
                def update_profit():
                    try:
                        profit = self._calculate_db_profit()
                        self.total_profit = profit
                    except Exception as e:
<<<<<<< HEAD
                        logger.error(f"更新利润计算时出错: {e}")
                
                self.executor.submit(update_profit)
                
                # 执行统计报告
                session_profit = self._calculate_session_profit()
                
                logger.info(f"累计利润: {self.total_profit:.8f} {self.quote_asset}")
                logger.info(f"本次执行利润: {session_profit:.8f} {self.quote_asset}")
                logger.info(f"总买入: {self.total_bought} {self.base_asset}, 总卖出: {self.total_sold} {self.base_asset}")
=======
                        logger.error(f"更新利潤計算時出錯: {e}")
                
                self.executor.submit(update_profit)
                
                # 執行統計報告
                session_profit = self._calculate_session_profit()
                
                logger.info(f"累計利潤: {self.total_profit:.8f} {self.quote_asset}")
                logger.info(f"本次執行利潤: {session_profit:.8f} {self.quote_asset}")
                logger.info(f"總買入: {self.total_bought} {self.base_asset}, 總賣出: {self.total_sold} {self.base_asset}")
>>>>>>> c8c6778a
                
                self.trades_executed += 1
                
        except Exception as e:
<<<<<<< HEAD
            logger.error(f"处理订单更新时出错: {e}")
            import traceback
=======
            logger.error(f"處理訂單更新時出錯: {e}")
>>>>>>> c8c6778a
            traceback.print_exc()
    
    def _calculate_db_profit(self):
        """基於數據庫記錄計算已實現利潤（FIFO方法）"""
        try:
            # 獲取訂單歷史，注意這裡將返回一個列表
            order_history = self.db.get_order_history(self.symbol)
            if not order_history:
                return 0
            
            buy_trades = []
            sell_trades = []
            for side, quantity, price, maker, fee in order_history:
                if side == 'Bid':
                    buy_trades.append((float(price), float(quantity), float(fee)))
                elif side == 'Ask':
                    sell_trades.append((float(price), float(quantity), float(fee)))

            if not buy_trades or not sell_trades:
                return 0

            buy_queue = buy_trades.copy()
            total_profit = 0
            total_fees = 0

            for sell_price, sell_quantity, sell_fee in sell_trades:
                remaining_sell = sell_quantity
                total_fees += sell_fee

                while remaining_sell > 0 and buy_queue:
                    buy_price, buy_quantity, buy_fee = buy_queue[0]
                    matched_quantity = min(remaining_sell, buy_quantity)

                    trade_profit = (sell_price - buy_price) * matched_quantity
                    allocated_buy_fee = buy_fee * (matched_quantity / buy_quantity)
                    total_fees += allocated_buy_fee

                    net_trade_profit = trade_profit
                    total_profit += net_trade_profit

                    remaining_sell -= matched_quantity
                    if matched_quantity >= buy_quantity:
                        buy_queue.pop(0)
                    else:
                        remaining_fee = buy_fee * (1 - matched_quantity / buy_quantity)
                        buy_queue[0] = (buy_price, buy_quantity - matched_quantity, remaining_fee)

            self.total_fees = total_fees
            return total_profit

        except Exception as e:
            logger.error(f"計算數據庫利潤時出錯: {e}")
            import traceback
            traceback.print_exc()
            return 0
    
    def _update_trading_stats(self):
        """更新每日交易統計數據"""
        try:
            today = datetime.now().strftime('%Y-%m-%d')
            
            # 計算額外指標
            volatility = 0
            if self.ws and hasattr(self.ws, 'historical_prices'):
                volatility = calculate_volatility(self.ws.historical_prices)
            
            # 計算平均價差
            avg_spread = 0
            if self.ws and self.ws.bid_price and self.ws.ask_price:
                avg_spread = (self.ws.ask_price - self.ws.bid_price) / ((self.ws.ask_price + self.ws.bid_price) / 2) * 100
            
            # 準備統計數據
            stats_data = {
                'date': today,
                'symbol': self.symbol,
                'maker_buy_volume': self.maker_buy_volume,
                'maker_sell_volume': self.maker_sell_volume,
                'taker_buy_volume': self.taker_buy_volume,
                'taker_sell_volume': self.taker_sell_volume,
                'realized_profit': self.total_profit,
                'total_fees': self.total_fees,
                'net_profit': self.total_profit - self.total_fees,
                'avg_spread': avg_spread,
                'trade_count': self.trades_executed,
                'volatility': volatility
            }
            
            # 使用專門的函數來處理數據庫操作
            def safe_update_stats():
                try:
                    success = self.db.update_trading_stats(stats_data)
                    if not success:
                        logger.warning("更新交易統計失敗，下次再試")
                except Exception as db_err:
                    logger.error(f"更新交易統計時出錯: {db_err}")
            
            # 直接在當前線程執行，避免過多的並發操作
            safe_update_stats()
                
        except Exception as e:
            logger.error(f"更新交易統計數據時出錯: {e}")
            import traceback
            traceback.print_exc()
    
    def _calculate_average_buy_cost(self):
        """計算平均買入成本"""
        if not self.buy_trades:
            return 0
            
        total_buy_cost = sum(price * quantity for price, quantity in self.buy_trades)
        total_buy_quantity = sum(quantity for _, quantity in self.buy_trades)
        
        if not self.sell_trades or total_buy_quantity <= 0:
            return total_buy_cost / total_buy_quantity if total_buy_quantity > 0 else 0
        
        buy_queue = self.buy_trades.copy()
        consumed_cost = 0
        consumed_quantity = 0
        
        for _, sell_quantity in self.sell_trades:
            remaining_sell = sell_quantity
            
            while remaining_sell > 0 and buy_queue:
                buy_price, buy_quantity = buy_queue[0]
                matched_quantity = min(remaining_sell, buy_quantity)
                consumed_cost += buy_price * matched_quantity
                consumed_quantity += matched_quantity
                remaining_sell -= matched_quantity
                
                if matched_quantity >= buy_quantity:
                    buy_queue.pop(0)
                else:
                    buy_queue[0] = (buy_price, buy_quantity - matched_quantity)
        
        remaining_buy_quantity = total_buy_quantity - consumed_quantity
        remaining_buy_cost = total_buy_cost - consumed_cost
        
        if remaining_buy_quantity <= 0:
            if self.ws and self.ws.connected and self.ws.bid_price:
                return self.ws.bid_price
            return 0
        
        return remaining_buy_cost / remaining_buy_quantity
    
    def _calculate_session_profit(self):
        """計算本次執行的已實現利潤"""
        if not self.session_buy_trades or not self.session_sell_trades:
            return 0

        buy_queue = self.session_buy_trades.copy()
        total_profit = 0

        for sell_price, sell_quantity in self.session_sell_trades:
            remaining_sell = sell_quantity

            while remaining_sell > 0 and buy_queue:
                buy_price, buy_quantity = buy_queue[0]
                matched_quantity = min(remaining_sell, buy_quantity)

                # 計算這筆交易的利潤
                trade_profit = (sell_price - buy_price) * matched_quantity
                total_profit += trade_profit

                remaining_sell -= matched_quantity
                if matched_quantity >= buy_quantity:
                    buy_queue.pop(0)
                else:
                    buy_queue[0] = (buy_price, buy_quantity - matched_quantity)

        return total_profit

    def calculate_pnl(self):
        """計算已實現和未實現PnL"""
        # 總的已實現利潤
        realized_pnl = self._calculate_db_profit()
        
        # 本次執行的已實現利潤
        session_realized_pnl = self._calculate_session_profit()
        
        # 計算未實現利潤
        unrealized_pnl = 0
        net_position = self.total_bought - self.total_sold
        
        if net_position > 0:
            current_price = self.get_current_price()
            if current_price:
                avg_buy_cost = self._calculate_average_buy_cost()
                unrealized_pnl = (current_price - avg_buy_cost) * net_position
        
        # 返回總的PnL和本次執行的PnL
        return realized_pnl, unrealized_pnl, self.total_fees, realized_pnl - self.total_fees, session_realized_pnl, self.session_fees, session_realized_pnl - self.session_fees
    
    def get_current_price(self):
        """獲取當前價格（優先使用WebSocket數據）"""
        self.check_ws_connection()
        price = None
        if self.ws and self.ws.connected:
            price = self.ws.get_current_price()
        
        if price is None:
            ticker = self.client.get_ticker(self.symbol)
            if isinstance(ticker, dict) and "error" in ticker:
                logger.error(f"獲取價格失敗: {ticker['error']}")
                return None
            
            if "lastPrice" not in ticker:
                logger.error(f"獲取到的價格數據不完整: {ticker}")
                return None
            return float(ticker['lastPrice'])
        return price
    
    def get_market_depth(self):
        """獲取市場深度（優先使用WebSocket數據）"""
        self.check_ws_connection()
        bid_price, ask_price = None, None
        if self.ws and self.ws.connected:
            bid_price, ask_price = self.ws.get_bid_ask()
        
        if bid_price is None or ask_price is None:
            order_book = self.client.get_order_book(self.symbol)
            if isinstance(order_book, dict) and "error" in order_book:
                logger.error(f"獲取訂單簿失敗: {order_book['error']}")
                return None, None
            
            bids = order_book.get('bids', [])
            asks = order_book.get('asks', [])
            if not bids or not asks:
                return None, None
            
            highest_bid = float(bids[-1][0]) if bids else None
            lowest_ask = float(asks[0][0]) if asks else None
            
            return highest_bid, lowest_ask
        
        return bid_price, ask_price
    
    def calculate_dynamic_spread(self):
        """計算動態價差基於市場情況"""
        base_spread = self.base_spread_percentage
        
        # 返回基礎價差，不再進行動態計算
        return base_spread
    
    def calculate_prices(self):
        """計算買賣訂單價格"""
        try:
            bid_price, ask_price = self.get_market_depth()
            if bid_price is None or ask_price is None:
                current_price = self.get_current_price()
                if current_price is None:
                    logger.error("無法獲取價格信息，無法設置訂單")
                    return None, None
                mid_price = current_price
            else:
                mid_price = (bid_price + ask_price) / 2
            
            logger.info(f"市場中間價: {mid_price}")
            
            # 使用基礎價差
            spread_percentage = self.base_spread_percentage
            exact_spread = mid_price * (spread_percentage / 100)
            
            base_buy_price = mid_price - (exact_spread / 2)
            base_sell_price = mid_price + (exact_spread / 2)
            
            base_buy_price = round_to_tick_size(base_buy_price, self.tick_size)
            base_sell_price = round_to_tick_size(base_sell_price, self.tick_size)
            
            actual_spread = base_sell_price - base_buy_price
            actual_spread_pct = (actual_spread / mid_price) * 100
            logger.info(f"使用的價差: {actual_spread_pct:.4f}% (目標: {spread_percentage}%), 絕對價差: {actual_spread}")
            
            # 計算梯度訂單價格
            buy_prices = []
            sell_prices = []
            
            # 優化梯度分佈：較小的梯度以提高成交率
            for i in range(self.max_orders):
                # 非線性遞增的梯度，靠近中間的訂單梯度小，越遠離中間梯度越大
                gradient_factor = (i ** 1.5) * 1.5
                
                buy_adjustment = gradient_factor * self.tick_size
                sell_adjustment = gradient_factor * self.tick_size
                
                buy_price = round_to_tick_size(base_buy_price - buy_adjustment, self.tick_size)
                sell_price = round_to_tick_size(base_sell_price + sell_adjustment, self.tick_size)
                
                buy_prices.append(buy_price)
                sell_prices.append(sell_price)
            
            final_spread = sell_prices[0] - buy_prices[0]
            final_spread_pct = (final_spread / mid_price) * 100
            logger.info(f"最終價差: {final_spread_pct:.4f}% (最低賣價 {sell_prices[0]} - 最高買價 {buy_prices[0]} = {final_spread})")
            
            return buy_prices, sell_prices
        
        except Exception as e:
            logger.error(f"計算價格時出錯: {str(e)}")
            return None, None
    
    def need_rebalance(self):
        """判斷是否需要重平衡倉位（基於總餘額包含抵押品）"""
        # 檢查重平功能是否開啟
        if not self.enable_rebalance:
            logger.debug("重平功能已關閉，跳過重平衡檢查")
            return False
            
        logger.info("檢查是否需要重平衡倉位...")
        
        # 獲取當前價格
        current_price = self.get_current_price()
        if not current_price:
            logger.warning("無法獲取當前價格，跳過重平衡檢查")
            return False
        
        # 獲取基礎資產和報價資產的總可用餘額（包含抵押品）
        base_available, base_total = self.get_asset_balance(self.base_asset)
        quote_available, quote_total = self.get_asset_balance(self.quote_asset)
        
        logger.info(f"當前基礎資產餘額: 可用 {format_balance(base_available)} {self.base_asset}, 總計 {format_balance(base_total)} {self.base_asset}")
        logger.info(f"當前報價資產餘額: 可用 {format_balance(quote_available)} {self.quote_asset}, 總計 {format_balance(quote_total)} {self.quote_asset}")
        
        # 計算總資產價值（以報價貨幣計算）
        total_assets = quote_total + (base_total * current_price)
        
        # 檢查是否有足夠資產進行重平衡
        min_asset_value = self.min_order_size * current_price * 10  # 最小資產要求
        if total_assets < min_asset_value:
            logger.info(f"總資產價值 {total_assets:.2f} {self.quote_asset} 過小，跳過重平衡檢查")
            return False
        
        # 使用用户設定的目標比例
        ideal_base_value = total_assets * (self.base_asset_target_percentage / 100)
        actual_base_value = base_total * current_price
        
        # 計算偏差
        deviation_value = abs(actual_base_value - ideal_base_value)
        risk_exposure = (deviation_value / total_assets) * 100 if total_assets > 0 else 0
        
        logger.info(f"總資產價值: {total_assets:.2f} {self.quote_asset}")
        logger.info(f"目標配置比例: {self.base_asset_target_percentage}% {self.base_asset} / {self.quote_asset_target_percentage}% {self.quote_asset}")
        logger.info(f"理想基礎資產價值: {ideal_base_value:.2f} {self.quote_asset}")
        logger.info(f"實際基礎資產價值: {actual_base_value:.2f} {self.quote_asset}")
        logger.info(f"偏差: {deviation_value:.2f} {self.quote_asset}")
        logger.info(f"風險暴露比例: {risk_exposure:.2f}% (閾值: {self.rebalance_threshold}%)")
        
        need_rebalance = risk_exposure > self.rebalance_threshold
        logger.info(f"重平衡檢查結果: {'需要重平衡' if need_rebalance else '不需要重平衡'}")
        
        return need_rebalance
    
    def rebalance_position(self):
        """重平衡倉位（使用總餘額包含抵押品）"""
        # 檢查重平功能是否開啟
        if not self.enable_rebalance:
            logger.warning("重平功能已關閉，取消重平衡操作")
            return
            
        logger.info("開始重新平衡倉位...")
        self.check_ws_connection()
        
        # 獲取當前價格
        current_price = self.get_current_price()
        if not current_price:
            logger.error("無法獲取價格，無法重新平衡")
            return
        
        # 獲取市場深度
        bid_price, ask_price = self.get_market_depth()
        if bid_price is None or ask_price is None:
            bid_price = current_price * 0.998
            ask_price = current_price * 1.002
        
        # 獲取總可用餘額（包含抵押品）
        base_available, base_total = self.get_asset_balance(self.base_asset)
        quote_available, quote_total = self.get_asset_balance(self.quote_asset)
        
        logger.info(f"基礎資產: 可用 {format_balance(base_available)}, 總計 {format_balance(base_total)} {self.base_asset}")
        logger.info(f"報價資產: 可用 {format_balance(quote_available)}, 總計 {format_balance(quote_total)} {self.quote_asset}")
        
        # 計算總資產價值
        total_assets = quote_total + (base_total * current_price)
        ideal_base_value = total_assets * (self.base_asset_target_percentage / 100)
        actual_base_value = base_total * current_price
        
        logger.info(f"使用目標配置比例: {self.base_asset_target_percentage}% {self.base_asset} / {self.quote_asset_target_percentage}% {self.quote_asset}")
        
        # 判斷需要買入還是賣出
        if actual_base_value > ideal_base_value:
            # 基礎資產過多，需要賣出
            excess_value = actual_base_value - ideal_base_value
            quantity_to_sell = excess_value / current_price
            
            
            max_sellable = base_total * 0.95  # 保留5%作為緩衝，基於總餘額
            quantity_to_sell = min(quantity_to_sell, max_sellable)
            quantity_to_sell = round_to_precision(quantity_to_sell, self.base_precision)
            
            if quantity_to_sell < self.min_order_size:
                logger.info(f"需要賣出的數量 {format_balance(quantity_to_sell)} 低於最小訂單大小 {format_balance(self.min_order_size)}，不進行重新平衡")
                return
                
            
            if quantity_to_sell > base_total:
                logger.warning(f"需要賣出 {format_balance(quantity_to_sell)} 但總餘額只有 {format_balance(base_total)}，調整為總餘額的90%")
                quantity_to_sell = round_to_precision(base_total * 0.9, self.base_precision)
            
            # 檢查可用餘額，如果為0則依靠自動贖回
            if base_available < quantity_to_sell:
                logger.info(f"可用餘額 {format_balance(base_available)} 不足，需要賣出 {format_balance(quantity_to_sell)}，將依靠自動贖回功能")
            
            # 使用略低於當前買價的價格來快速成交
            sell_price = round_to_tick_size(bid_price * 0.999, self.tick_size)
            logger.info(f"執行重新平衡: 賣出 {format_balance(quantity_to_sell)} {self.base_asset} @ {format_balance(sell_price)}")
            
            # 構建訂單
            order_details = {
                "orderType": "Limit",
                "price": str(sell_price),
                "quantity": str(quantity_to_sell),
                "side": "Ask",
                "symbol": self.symbol,
                "timeInForce": "IOC",  # 立即成交或取消，避免掛單
                "autoLendRedeem": True,
                "autoLend": True
            }
            
        elif actual_base_value < ideal_base_value:
            # 基礎資產不足，需要買入
            deficit_value = ideal_base_value - actual_base_value
            quantity_to_buy = deficit_value / current_price
            
            # 計算需要的報價資產
            cost = quantity_to_buy * ask_price
            max_affordable_cost = quote_total * 0.95  # 基於總餘額的95%
            max_affordable = max_affordable_cost / ask_price
            quantity_to_buy = min(quantity_to_buy, max_affordable)
            quantity_to_buy = round_to_precision(quantity_to_buy, self.base_precision)
            
            if quantity_to_buy < self.min_order_size:
                logger.info(f"需要買入的數量 {format_balance(quantity_to_buy)} 低於最小訂單大小 {format_balance(self.min_order_size)}，不進行重新平衡")
                return
                
            cost = quantity_to_buy * ask_price
            if cost > quote_total:
                logger.warning(f"需要 {format_balance(cost)} {self.quote_asset} 但總餘額只有 {format_balance(quote_total)}，調整買入數量")
                quantity_to_buy = round_to_precision((quote_total * 0.9) / ask_price, self.base_precision)
                cost = quantity_to_buy * ask_price
            
            # 檢查可用餘額
            if quote_available < cost:
                logger.info(f"可用餘額 {format_balance(quote_available)} {self.quote_asset} 不足，需要 {format_balance(cost)} {self.quote_asset}，將依靠自動贖回功能")
            
            # 使用略高於當前賣價的價格來快速成交
            buy_price = round_to_tick_size(ask_price * 1.001, self.tick_size)
            logger.info(f"執行重新平衡: 買入 {format_balance(quantity_to_buy)} {self.base_asset} @ {format_balance(buy_price)}")
            
            # 構建訂單
            order_details = {
                "orderType": "Limit",
                "price": str(buy_price),
                "quantity": str(quantity_to_buy),
                "side": "Bid",
                "symbol": self.symbol,
                "timeInForce": "IOC",  # 立即成交或取消，避免掛單
                "autoLendRedeem": True,
                "autoLend": True
            }
        else:
            logger.info("倉位已經均衡，無需重新平衡")
            return
        
        # 執行訂單
        result = self.client.execute_order(order_details)
        
        if isinstance(result, dict) and "error" in result:
            logger.error(f"重新平衡訂單執行失敗: {result['error']}")
        else:
            logger.info(f"重新平衡訂單執行成功")
            # 記錄這是一個重平衡訂單
            if 'id' in result:
                self.db.record_rebalance_order(result['id'], self.symbol)
        
        logger.info("倉位重新平衡完成")
    
    def subscribe_order_updates(self):
        """訂閲訂單更新流"""
        if not self.ws or not self.ws.is_connected():
            logger.warning("無法訂閲訂單更新：WebSocket連接不可用")
            return False
        
        # 嘗試訂閲訂單更新流
        stream = f"account.orderUpdate.{self.symbol}"
        if stream not in self.ws.subscriptions:
            retry_count = 0
            max_retries = 3
            success = False
            
            while retry_count < max_retries and not success:
                try:
                    success = self.ws.private_subscribe(stream)
                    if success:
                        logger.info(f"成功訂閲訂單更新: {stream}")
                        return True
                    else:
                        logger.warning(f"訂閲訂單更新失敗，嘗試重試... ({retry_count+1}/{max_retries})")
                except Exception as e:
                    logger.error(f"訂閲訂單更新時發生異常: {e}")
                
                retry_count += 1
                if retry_count < max_retries:
                    time.sleep(1)  # 重試前等待
            
            if not success:
                logger.error(f"在 {max_retries} 次嘗試後仍無法訂閲訂單更新")
                return False
        else:
            logger.info(f"已經訂閲了訂單更新: {stream}")
            return True
    
    def place_limit_orders(self):
        """下限價單（使用總餘額包含抵押品）"""
        self.check_ws_connection()
        self.cancel_existing_orders()
        
        buy_prices, sell_prices = self.calculate_prices()
        if buy_prices is None or sell_prices is None:
            logger.error("無法計算訂單價格，跳過下單")
            return
        
        # 處理訂單數量
        if self.order_quantity is None:
            # 獲取總可用餘額（包含抵押品）
            base_available, base_total = self.get_asset_balance(self.base_asset)
            quote_available, quote_total = self.get_asset_balance(self.quote_asset)
            
            logger.info(f"當前總餘額: {format_balance(base_total)} {self.base_asset}, {format_balance(quote_total)} {self.quote_asset}")
            logger.info(f"當前可用餘額: {format_balance(base_available)} {self.base_asset}, {format_balance(quote_available)} {self.quote_asset}")
            
            # 如果可用餘額很少但總餘額充足，説明資金在抵押品中
            if base_available < base_total * 0.1:
                logger.info(f"基礎資產主要在抵押品中，將依靠自動贖回功能")
            if quote_available < quote_total * 0.1:
                logger.info(f"報價資產主要在抵押品中，將依靠自動贖回功能")
            
            # 計算每個訂單的數量
            avg_price = sum(buy_prices) / len(buy_prices)
            
            # 使用更保守的分配比例，避免資金用盡
            allocation_percent = min(0.05, 1.0 / (self.max_orders * 4))  # 最多使用總資金的25%
            
            # 基於總餘額計算，而不是可用餘額
            quote_amount_per_side = quote_total * allocation_percent
            base_amount_per_side = base_total * allocation_percent
            
            buy_quantity = max(self.min_order_size, round_to_precision(quote_amount_per_side / avg_price, self.base_precision))
            sell_quantity = max(self.min_order_size, round_to_precision(base_amount_per_side, self.base_precision))
            
            logger.info(f"計算訂單數量: 買單 {format_balance(buy_quantity)} {self.base_asset}, 賣單 {format_balance(sell_quantity)} {self.base_asset}")
        else:
            # 真实的 SOL 数量
            buy_quantity = max(self.min_order_size, round_to_precision(self.order_quantity, self.base_precision))
            sell_quantity = max(self.min_order_size, round_to_precision(self.order_quantity, self.base_precision))
        
        # 下買單 (併發處理)
        buy_futures = []

        def place_buy(price, qty):
            order = {
                "orderType": "Limit",
                "price": str(price),
                "quantity": str(qty),
                "side": "Bid",
                "symbol": self.symbol,
                "timeInForce": "GTC",
                "postOnly": True,
                "autoLendRedeem": True,
                "autoLend": True
            }
            res = self.client.execute_order(order)
            if isinstance(res, dict) and "error" in res and "POST_ONLY_TAKER" in str(res["error"]):
                logger.info("調整買單價格並重試...")
                order["price"] = str(round_to_tick_size(float(order["price"]) - self.tick_size, self.tick_size))
                res = self.client.execute_order(order)
            
            # 特殊處理資金不足錯誤
            if isinstance(res, dict) and "error" in res and "INSUFFICIENT_FUNDS" in str(res["error"]):
                logger.warning(f"買單資金不足，可能需要手動贖回抵押品或等待自動贖回生效")
            
            return qty, order["price"], res

        with ThreadPoolExecutor(max_workers=self.max_orders) as executor:
            for p in buy_prices:
                if len(buy_futures) >= self.max_orders:
                    break
                buy_futures.append(executor.submit(place_buy, p, buy_quantity))

        buy_order_count = 0
        for future in buy_futures:
            qty, p_used, res = future.result()
            if isinstance(res, dict) and "error" in res:
                logger.error(f"買單失敗: {res['error']}")
            else:
                logger.info(f"買單成功: 價格 {p_used}, 數量 {qty}")
                self.active_buy_orders.append(res)
                self.orders_placed += 1
                buy_order_count += 1

        # 下賣單
        sell_futures = []

        def place_sell(price, qty):
            order = {
                "orderType": "Limit",
                "price": str(price),
                "quantity": str(qty),
                "side": "Ask",
                "symbol": self.symbol,
                "timeInForce": "GTC",
                "postOnly": True,
                "autoLendRedeem": True,
                "autoLend": True
            }
            res = self.client.execute_order(order)
            if isinstance(res, dict) and "error" in res and "POST_ONLY_TAKER" in str(res["error"]):
                logger.info("調整賣單價格並重試...")
                order["price"] = str(round_to_tick_size(float(order["price"]) + self.tick_size, self.tick_size))
                res = self.client.execute_order(order)
            
            # 特殊處理資金不足錯誤
            if isinstance(res, dict) and "error" in res and "INSUFFICIENT_FUNDS" in str(res["error"]):
                logger.warning(f"賣單資金不足，可能需要手動贖回抵押品或等待自動贖回生效")
            
            return qty, order["price"], res

        with ThreadPoolExecutor(max_workers=self.max_orders) as executor:
            for p in sell_prices:
                if len(sell_futures) >= self.max_orders:
                    break
                sell_futures.append(executor.submit(place_sell, p, sell_quantity))

        sell_order_count = 0
        for future in sell_futures:
            qty, p_used, res = future.result()
            if isinstance(res, dict) and "error" in res:
                logger.error(f"賣單失敗: {res['error']}")
            else:
                # TODO 不确定这个是什么
                logger.info(f"賣單成功: 價格 {p_used}, 數量 {qty}")
                self.active_sell_orders.append(res)
                self.orders_placed += 1
                sell_order_count += 1
            
        logger.info(f"共下單: {buy_order_count} 個買單, {sell_order_count} 個賣單")
    
    def cancel_existing_orders(self):
        """取消所有現有訂單"""
        open_orders = self.client.get_open_orders(self.symbol)
        
        if isinstance(open_orders, dict) and "error" in open_orders:
            logger.error(f"獲取訂單失敗: {open_orders['error']}")
            return
        
        if not open_orders:
            logger.info("沒有需要取消的現有訂單")
            self.active_buy_orders = []
            self.active_sell_orders = []
            return
        
        logger.info(f"正在取消 {len(open_orders)} 個現有訂單")
        
        try:
            # 嘗試批量取消
            result = self.client.cancel_all_orders(self.symbol)
            
            if isinstance(result, dict) and "error" in result:
                logger.error(f"批量取消訂單失敗: {result['error']}")
                logger.info("嘗試逐個取消...")
                
                # 初始化線程池
                with ThreadPoolExecutor(max_workers=5) as executor:
                    cancel_futures = []
                    
                    # 提交取消訂單任務
                    for order in open_orders:
                        order_id = order.get('id')
                        if not order_id:
                            continue
                        
                        # Use legacy wrapper to keep existing logic; could be refactored to self.client.cancel_order
                        # Directly use instance client method now
                        future = executor.submit(
                            self.client.cancel_order,
                            order_id,
                            self.symbol
                        )
                        cancel_futures.append((order_id, future))
                    
                    # 處理結果
                    for order_id, future in cancel_futures:
                        try:
                            res = future.result()
                            if isinstance(res, dict) and "error" in res:
                                logger.error(f"取消訂單 {order_id} 失敗: {res['error']}")
                            else:
                                logger.info(f"取消訂單 {order_id} 成功")
                                self.orders_cancelled += 1
                        except Exception as e:
                            logger.error(f"取消訂單 {order_id} 時出錯: {e}")
            else:
                logger.info("批量取消訂單成功")
                self.orders_cancelled += len(open_orders)
        except Exception as e:
            logger.error(f"取消訂單過程中發生錯誤: {str(e)}")
        
        # 等待一下確保訂單已取消
        time.sleep(1)
        
        # 檢查是否還有未取消的訂單
        remaining_orders = self.client.get_open_orders(self.symbol)
        if remaining_orders and len(remaining_orders) > 0:
            logger.warning(f"警告: 仍有 {len(remaining_orders)} 個未取消的訂單")
        else:
            logger.info("所有訂單已成功取消")
        
        # 重置活躍訂單列表
        self.active_buy_orders = []
        self.active_sell_orders = []
    
    def check_order_fills(self):
        """檢查訂單成交情況"""
        open_orders = self.client.get_open_orders(self.symbol)
        
        if isinstance(open_orders, dict) and "error" in open_orders:
            logger.error(f"獲取訂單失敗: {open_orders['error']}")
            return
        
        # 獲取當前所有訂單ID
        current_order_ids = set()
        if open_orders:
            for order in open_orders:
                order_id = order.get('id')
                if order_id:
                    current_order_ids.add(order_id)
        
        # 記錄更新前的訂單數量
        prev_buy_orders = len(self.active_buy_orders)
        prev_sell_orders = len(self.active_sell_orders)
        
        # 更新活躍訂單列表
        active_buy_orders = []
        active_sell_orders = []
        
        if open_orders:
            for order in open_orders:
                if order.get('side') == 'Bid':
                    active_buy_orders.append(order)
                elif order.get('side') == 'Ask':
                    active_sell_orders.append(order)
        
        # 檢查買單成交
        filled_buy_orders = []
        for order in self.active_buy_orders:
            order_id = order.get('id')
            if order_id and order_id not in current_order_ids:
                price = float(order.get('price', 0))
                quantity = float(order.get('quantity', 0))
                logger.info(f"買單已成交: {price} x {quantity}")
                filled_buy_orders.append(order)
        
        # 檢查賣單成交
        filled_sell_orders = []
        for order in self.active_sell_orders:
            order_id = order.get('id')
            if order_id and order_id not in current_order_ids:
                price = float(order.get('price', 0))
                quantity = float(order.get('quantity', 0))
                logger.info(f"賣單已成交: {price} x {quantity}")
                filled_sell_orders.append(order)
        
        # 更新活躍訂單列表
        self.active_buy_orders = active_buy_orders
        self.active_sell_orders = active_sell_orders
        
        # 輸出訂單數量變化，方便追蹤
        if prev_buy_orders != len(active_buy_orders) or prev_sell_orders != len(active_sell_orders):
            logger.info(f"訂單數量變更: 買單 {prev_buy_orders} -> {len(active_buy_orders)}, 賣單 {prev_sell_orders} -> {len(active_sell_orders)}")
        
        logger.info(f"當前活躍訂單: 買單 {len(self.active_buy_orders)} 個, 賣單 {len(self.active_sell_orders)} 個")
    
    def estimate_profit(self):
<<<<<<< HEAD
        """简化的利润统计"""
        # 計算總的PnL和本次執行的PnL
        realized_pnl, unrealized_pnl, total_fees, net_pnl, session_realized_pnl, session_fees, session_net_pnl = self.calculate_pnl()
        
        # 计算本次执行的成交量
        session_buy_volume = sum(qty for _, qty in self.session_buy_trades)
        session_sell_volume = sum(qty for _, qty in self.session_sell_trades)
        
        # 只输出关键信息
        logger.info("=== 本次执行总结 ===")
        if session_buy_volume > 0 or session_sell_volume > 0:
            logger.info(f"成交: 买入 {session_buy_volume:.3f} SOL | 卖出 {session_sell_volume:.3f} SOL")
            logger.info(f"本次盈亏: {session_net_pnl:.4f} USDT (手续费: {session_fees:.4f})")
        else:
            logger.info("成交: 无")
        
        logger.info(f"累计盈亏: {net_pnl:.4f} USDT | 未实现: {unrealized_pnl:.4f} USDT")
        
        # 活跃订单状态
=======
        """簡化的利潤統計"""
        # 計算總的PnL和本次執行的PnL
        realized_pnl, unrealized_pnl, total_fees, net_pnl, session_realized_pnl, session_fees, session_net_pnl = self.calculate_pnl()
        
        # 計算本次執行的成交量
        session_buy_volume = sum(qty for _, qty in self.session_buy_trades)
        session_sell_volume = sum(qty for _, qty in self.session_sell_trades)
        
        # 只輸出關鍵信息
        logger.info("=== 本次執行總結 ===")
        if session_buy_volume > 0 or session_sell_volume > 0:
            logger.info(f"成交: 買入 {session_buy_volume:.3f} SOL | 賣出 {session_sell_volume:.3f} SOL")
            logger.info(f"本次盈虧: {session_net_pnl:.4f} USDT (手續費: {session_fees:.4f})")
        else:
            logger.info("成交: 無")
        
        logger.info(f"累計盈虧: {net_pnl:.4f} USDT | 未實現: {unrealized_pnl:.4f} USDT")
        
        # 活躍訂單狀態
>>>>>>> c8c6778a
        if self.active_buy_orders and self.active_sell_orders:
            buy_price = float(self.active_buy_orders[0].get('price', 0))
            sell_price = float(self.active_sell_orders[0].get('price', 0))
            spread = sell_price - buy_price
            spread_pct = (spread / buy_price * 100) if buy_price > 0 else 0
<<<<<<< HEAD
            logger.info(f"活跃订单: 买 {buy_price:.3f} | 卖 {sell_price:.3f} | 价差 {spread:.3f} ({spread_pct:.3f}%)")
        else:
            active_buy_count = len(self.active_buy_orders)
            active_sell_count = len(self.active_sell_orders)
            logger.info(f"活跃订单: 买单 {active_buy_count} | 卖单 {active_sell_count}")
=======
            logger.info(f"活躍訂單: 買 {buy_price:.3f} | 賣 {sell_price:.3f} | 價差 {spread:.3f} ({spread_pct:.3f}%)")
        else:
            active_buy_count = len(self.active_buy_orders)
            active_sell_count = len(self.active_sell_orders)
            logger.info(f"活躍訂單: 買單 {active_buy_count} | 賣單 {active_sell_count}")
>>>>>>> c8c6778a
            
        logger.info("=" * 40)
    
    def print_trading_stats(self):
        """打印交易統計報表"""
        try:
            logger.info("\n=== 做市商交易統計 ===")
            logger.info(f"交易對: {self.symbol}")
            
            today = datetime.now().strftime('%Y-%m-%d')
            
            # 獲取今天的統計數據
            today_stats = self.db.get_trading_stats(self.symbol, today)
            
            if today_stats and len(today_stats) > 0:
                stat = today_stats[0]
                maker_buy = stat['maker_buy_volume']
                maker_sell = stat['maker_sell_volume']
                taker_buy = stat['taker_buy_volume']
                taker_sell = stat['taker_sell_volume']
                profit = stat['realized_profit']
                fees = stat['total_fees']
                net = stat['net_profit']
                avg_spread = stat['avg_spread']
                volatility = stat['volatility']
                
                total_volume = maker_buy + maker_sell + taker_buy + taker_sell
                maker_percentage = ((maker_buy + maker_sell) / total_volume * 100) if total_volume > 0 else 0
                
                logger.info(f"\n今日統計 ({today}):")
                logger.info(f"Maker買入量: {maker_buy} {self.base_asset}")
                logger.info(f"Maker賣出量: {maker_sell} {self.base_asset}")
                logger.info(f"Taker買入量: {taker_buy} {self.base_asset}")
                logger.info(f"Taker賣出量: {taker_sell} {self.base_asset}")
                logger.info(f"總成交量: {total_volume} {self.base_asset}")
                logger.info(f"Maker佔比: {maker_percentage:.2f}%")
                logger.info(f"平均價差: {avg_spread:.4f}%")
                logger.info(f"波動率: {volatility:.4f}%")
                logger.info(f"毛利潤: {profit:.8f} {self.quote_asset}")
                logger.info(f"總手續費: {fees:.8f} {self.quote_asset}")
                logger.info(f"凈利潤: {net:.8f} {self.quote_asset}")
            
            # 獲取所有時間的總計
            all_time_stats = self.db.get_all_time_stats(self.symbol)
            
            if all_time_stats:
                total_maker_buy = all_time_stats['total_maker_buy']
                total_maker_sell = all_time_stats['total_maker_sell']
                total_taker_buy = all_time_stats['total_taker_buy']
                total_taker_sell = all_time_stats['total_taker_sell']
                total_profit = all_time_stats['total_profit']
                total_fees = all_time_stats['total_fees']
                total_net = all_time_stats['total_net_profit']
                avg_spread = all_time_stats['avg_spread_all_time']
                
                total_volume = total_maker_buy + total_maker_sell + total_taker_buy + total_taker_sell
                maker_percentage = ((total_maker_buy + total_maker_sell) / total_volume * 100) if total_volume > 0 else 0
                
                logger.info(f"\n累計統計:")
                logger.info(f"Maker買入量: {total_maker_buy} {self.base_asset}")
                logger.info(f"Maker賣出量: {total_maker_sell} {self.base_asset}")
                logger.info(f"Taker買入量: {total_taker_buy} {self.base_asset}")
                logger.info(f"Taker賣出量: {total_taker_sell} {self.base_asset}")
                logger.info(f"總成交量: {total_volume} {self.base_asset}")
                logger.info(f"Maker佔比: {maker_percentage:.2f}%")
                logger.info(f"平均價差: {avg_spread:.4f}%")
                logger.info(f"毛利潤: {total_profit:.8f} {self.quote_asset}")
                logger.info(f"總手續費: {total_fees:.8f} {self.quote_asset}")
                logger.info(f"凈利潤: {total_net:.8f} {self.quote_asset}")
            
            # 添加本次執行的統計
            session_buy_volume = sum(qty for _, qty in self.session_buy_trades)
            session_sell_volume = sum(qty for _, qty in self.session_sell_trades)
            session_total_volume = session_buy_volume + session_sell_volume
            session_maker_volume = self.session_maker_buy_volume + self.session_maker_sell_volume
            session_maker_percentage = (session_maker_volume / session_total_volume * 100) if session_total_volume > 0 else 0
            session_profit = self._calculate_session_profit()
            
            logger.info(f"\n本次執行統計 (從 {self.session_start_time.strftime('%Y-%m-%d %H:%M:%S')} 開始):")
            logger.info(f"Maker買入量: {self.session_maker_buy_volume} {self.base_asset}")
            logger.info(f"Maker賣出量: {self.session_maker_sell_volume} {self.base_asset}")
            logger.info(f"Taker買入量: {self.session_taker_buy_volume} {self.base_asset}")
            logger.info(f"Taker賣出量: {self.session_taker_sell_volume} {self.base_asset}")
            logger.info(f"總成交量: {session_total_volume} {self.base_asset}")
            logger.info(f"Maker佔比: {session_maker_percentage:.2f}%")
            logger.info(f"毛利潤: {session_profit:.8f} {self.quote_asset}")
            logger.info(f"總手續費: {self.session_fees:.8f} {self.quote_asset}")
            logger.info(f"凈利潤: {(session_profit - self.session_fees):.8f} {self.quote_asset}")
            
            # 添加重平設置信息
            logger.info(f"\n重平設置:")
            logger.info(f"重平功能: {'開啟' if self.enable_rebalance else '關閉'}")
            if self.enable_rebalance:
                logger.info(f"目標比例: {self.base_asset_target_percentage}% {self.base_asset} / {self.quote_asset_target_percentage}% {self.quote_asset}")
                logger.info(f"觸發閾值: {self.rebalance_threshold}%")
                
            # 查詢前10筆最新成交
            recent_trades = self.db.get_recent_trades(self.symbol, 10)
            
            if recent_trades and len(recent_trades) > 0:
                logger.info("\n最近10筆成交:")
                for i, trade in enumerate(recent_trades):
                    maker_str = "Maker" if trade['maker'] else "Taker"
                    logger.info(f"{i+1}. {trade['timestamp']} - {trade['side']} {trade['quantity']} @ {trade['price']} ({maker_str}) 手續費: {trade['fee']:.8f}")
        
        except Exception as e:
            logger.error(f"打印交易統計時出錯: {e}")
    
    def _ensure_data_streams(self):
        """確保所有必要的數據流訂閲都是活躍的"""
        # 如果使用 Websea，不需要 WebSocket 數據流
        if self.ws is None:
            return
            
        # 檢查深度流訂閲
        if "depth" not in self.ws.subscriptions:
            logger.info("重新訂閲深度數據流...")
            self.ws.initialize_orderbook()  # 重新初始化訂單簿
            self.ws.subscribe_depth()
        
        # 檢查行情數據訂閲
        if "bookTicker" not in self.ws.subscriptions:
            logger.info("重新訂閲行情數據...")
            self.ws.subscribe_bookTicker()
        
        # 檢查私有訂單更新流
        if f"account.orderUpdate.{self.symbol}" not in self.ws.subscriptions:
            logger.info("重新訂閲私有訂單更新流...")
            self.subscribe_order_updates()
    
    def run(self, duration_seconds=3600, interval_seconds=60):
        """執行做市策略"""
        logger.info(f"開始運行做市策略: {self.symbol}")
        logger.info(f"運行時間: {duration_seconds} 秒, 間隔: {interval_seconds} 秒")
        
        # 为websea启动订单轮询（如果还没有启动）
        if self.exchange == 'websea' and hasattr(self.client, 'start_order_polling'):
            try:
                self.client.start_order_polling()
                logger.info("确保Websea订单轮询已启动")
            except Exception as e:
                logger.debug(f"订单轮询启动状态: {e}")
        
        # 打印重平設置
        logger.info(f"重平功能: {'開啟' if self.enable_rebalance else '關閉'}")
        if self.enable_rebalance:
            logger.info(f"重平目標比例: {self.base_asset_target_percentage}% {self.base_asset} / {self.quote_asset_target_percentage}% {self.quote_asset}")
            logger.info(f"重平觸發閾值: {self.rebalance_threshold}%")
        
        # 重置本次執行的統計數據
        self.session_start_time = datetime.now()
        self.session_buy_trades = []
        self.session_sell_trades = []
        self.session_fees = 0.0
        self.session_maker_buy_volume = 0.0
        self.session_maker_sell_volume = 0.0
        self.session_taker_buy_volume = 0.0
        self.session_taker_sell_volume = 0.0
        
        start_time = time.time()
        iteration = 0
        last_report_time = start_time
        report_interval = 300  # 5分鐘打印一次報表
        
        try:
            # 先確保 WebSocket 連接可用
            connection_status = self.check_ws_connection()
            if connection_status and self.ws is not None:
                # 初始化訂單簿和數據流
                if not self.ws.orderbook["bids"] and not self.ws.orderbook["asks"]:
                    self.ws.initialize_orderbook()
                
                # 檢查並確保所有數據流訂閲
                if "depth" not in self.ws.subscriptions:
                    self.ws.subscribe_depth()
                if "bookTicker" not in self.ws.subscriptions:
                    self.ws.subscribe_bookTicker()
                if f"account.orderUpdate.{self.symbol}" not in self.ws.subscriptions:
                    self.subscribe_order_updates()
            
            while time.time() - start_time < duration_seconds:
                iteration += 1
                current_time = time.time()
                logger.info(f"\n=== 第 {iteration} 次迭代 ===")
                logger.info(f"時間: {datetime.now().strftime('%Y-%m-%d %H:%M:%S')}")
                
                # 檢查連接並在必要時重連
                connection_status = self.check_ws_connection()
                
                # 如果連接成功，檢查並確保所有流訂閲
                if connection_status:
                    # 重新訂閲必要的數據流
                    self._ensure_data_streams()
                
                # 檢查訂單成交情況
                self.check_order_fills()
                
                # 檢查是否需要重平衡倉位
                if self.need_rebalance():
                    self.rebalance_position()
                
                # 下限價單
                self.place_limit_orders()
                
                # 估算利潤
                self.estimate_profit()
                
                # 定期打印交易統計報表
                if current_time - last_report_time >= report_interval:
                    self.print_trading_stats()
                    last_report_time = current_time
                
                # 計算總的PnL和本次執行的PnL
                realized_pnl, unrealized_pnl, total_fees, net_pnl, session_realized_pnl, session_fees, session_net_pnl = self.calculate_pnl()
                
                logger.info(f"\n統計信息:")
                logger.info(f"總交易次數: {self.trades_executed}")
                logger.info(f"總下單次數: {self.orders_placed}")
                logger.info(f"總取消訂單次數: {self.orders_cancelled}")
                logger.info(f"買入總量: {self.total_bought} {self.base_asset}")
                logger.info(f"賣出總量: {self.total_sold} {self.base_asset}")
                logger.info(f"Maker買入: {self.maker_buy_volume} {self.base_asset}, Maker賣出: {self.maker_sell_volume} {self.base_asset}")
                logger.info(f"Taker買入: {self.taker_buy_volume} {self.base_asset}, Taker賣出: {self.taker_sell_volume} {self.base_asset}")
                logger.info(f"總手續費: {total_fees:.8f} {self.quote_asset}")
                logger.info(f"已實現利潤: {realized_pnl:.8f} {self.quote_asset}")
                logger.info(f"凈利潤: {net_pnl:.8f} {self.quote_asset}")
                logger.info(f"未實現利潤: {unrealized_pnl:.8f} {self.quote_asset}")
                logger.info(f"WebSocket連接狀態: {'已連接' if self.ws and self.ws.is_connected() else '未連接'}")
                
                # 打印本次執行的統計數據
                logger.info(f"\n---本次執行統計---")
                session_buy_volume = sum(qty for _, qty in self.session_buy_trades)
                session_sell_volume = sum(qty for _, qty in self.session_sell_trades)
                logger.info(f"買入量: {session_buy_volume} {self.base_asset}, 賣出量: {session_sell_volume} {self.base_asset}")
                logger.info(f"Maker買入: {self.session_maker_buy_volume} {self.base_asset}, Maker賣出: {self.session_maker_sell_volume} {self.base_asset}")
                logger.info(f"Taker買入: {self.session_taker_buy_volume} {self.base_asset}, Taker賣出: {self.session_taker_sell_volume} {self.base_asset}")
                logger.info(f"本次執行已實現利潤: {session_realized_pnl:.8f} {self.quote_asset}")
                logger.info(f"本次執行手續費: {session_fees:.8f} {self.quote_asset}")
                logger.info(f"本次執行凈利潤: {session_net_pnl:.8f} {self.quote_asset}")
                
                wait_time = interval_seconds
                logger.info(f"等待 {wait_time} 秒後進行下一次迭代...")
                time.sleep(wait_time)
                
            # 結束運行時打印最終報表
            logger.info("\n=== 做市策略運行結束 ===")
            self.print_trading_stats()
            
            # 打印本次執行的最終統計摘要
            logger.info("\n=== 本次執行統計摘要 ===")
            session_buy_volume = sum(qty for _, qty in self.session_buy_trades)
            session_sell_volume = sum(qty for _, qty in self.session_sell_trades)
            session_total_volume = session_buy_volume + session_sell_volume
            session_profit = self._calculate_session_profit()
            
            # 計算執行時間
            td = datetime.now() - self.session_start_time
            total_seconds = int(td.total_seconds())
            hours = total_seconds // 3600
            minutes = (total_seconds % 3600) // 60
            seconds = total_seconds % 60
            run_time = f"{hours:02d}:{minutes:02d}:{seconds:02d}"
            logger.info(f"執行時間: {run_time}")
            
            logger.info(f"總成交量: {session_total_volume} {self.base_asset}")
            logger.info(f"買入量: {session_buy_volume} {self.base_asset}, 賣出量: {session_sell_volume} {self.base_asset}")
            logger.info(f"Maker買入: {self.session_maker_buy_volume} {self.base_asset}, Maker賣出: {self.session_maker_sell_volume} {self.base_asset}")
            logger.info(f"Taker買入: {self.session_taker_buy_volume} {self.base_asset}, Taker賣出: {self.session_taker_sell_volume} {self.base_asset}")
            logger.info(f"已實現利潤: {session_profit:.8f} {self.quote_asset}")
            logger.info(f"總手續費: {self.session_fees:.8f} {self.quote_asset}")
            logger.info(f"凈利潤: {(session_profit - self.session_fees):.8f} {self.quote_asset}")
            
            if session_total_volume > 0:
                logger.info(f"每單位成交量利潤: {((session_profit - self.session_fees) / session_total_volume):.8f} {self.quote_asset}/{self.base_asset}")
        
        except KeyboardInterrupt:
            logger.info("\n用户中斷，停止做市")
            
            # 中斷時也打印本次執行的統計數據
            logger.info("\n=== 本次執行統計摘要(中斷) ===")
            session_buy_volume = sum(qty for _, qty in self.session_buy_trades)
            session_sell_volume = sum(qty for _, qty in self.session_sell_trades)
            session_total_volume = session_buy_volume + session_sell_volume
            session_profit = self._calculate_session_profit()
            
            # 計算執行時間
            td = datetime.now() - self.session_start_time
            total_seconds = int(td.total_seconds())
            hours = total_seconds // 3600
            minutes = (total_seconds % 3600) // 60
            seconds = total_seconds % 60
            run_time = f"{hours:02d}:{minutes:02d}:{seconds:02d}"
            logger.info(f"執行時間: {run_time}")
            
            logger.info(f"總成交量: {session_total_volume} {self.base_asset}")
            logger.info(f"買入量: {session_buy_volume} {self.base_asset}, 賣出量: {session_sell_volume} {self.base_asset}")
            logger.info(f"Maker買入: {self.session_maker_buy_volume} {self.base_asset}, Maker賣出: {self.session_maker_sell_volume} {self.base_asset}")
            logger.info(f"Taker買入: {self.session_taker_buy_volume} {self.base_asset}, Taker賣出: {self.session_taker_sell_volume} {self.base_asset}")
            logger.info(f"已實現利潤: {session_profit:.8f} {self.quote_asset}")
            logger.info(f"總手續費: {self.session_fees:.8f} {self.quote_asset}")
            logger.info(f"凈利潤: {(session_profit - self.session_fees):.8f} {self.quote_asset}")
            
            if session_total_volume > 0:
                logger.info(f"每單位成交量利潤: {((session_profit - self.session_fees) / session_total_volume):.8f} {self.quote_asset}/{self.base_asset}")
        
        finally:
            logger.info("取消所有未成交訂單...")
            self.cancel_existing_orders()
            
            # 關閉 WebSocket
            if self.ws:
                self.ws.close()
            
            # 關閉數據庫連接
            if self.db:
                self.db.close()
                logger.info("數據庫連接已關閉")<|MERGE_RESOLUTION|>--- conflicted
+++ resolved
@@ -17,6 +17,7 @@
 
 logger = setup_logger("market_maker")
 
+def format_balance(value, decimals=8, threshold=1e-8) -> str:
 def format_balance(value, decimals=8, threshold=1e-8) -> str:
     """
     格式化餘額顯示，避免科學記號
@@ -58,13 +59,9 @@
         # 初始化交易所客户端
         if exchange == 'backpack':
             self.client = BPClient(self.exchange_config)
-<<<<<<< HEAD
         elif exchange == 'websea':
             self.client = WebseaClient(self.exchange_config)
         elif exchange == 'xxx':
-=======
-        elif exchange == 'xx':
->>>>>>> c8c6778a
             ...
         else:
             raise ValueError(f"不支持的交易所: {exchange}")
@@ -134,16 +131,12 @@
         if exchange == 'backpack':
             self.ws = BackpackWebSocket(api_key, secret_key, symbol, self.on_ws_message, auto_reconnect=True, proxy=self.ws_proxy)
             self.ws.connect()
-<<<<<<< HEAD
         elif exchange == 'websea':
             # Websea 使用轮询方式获取订单更新
             self.ws = None
             # 设置订单状态更新处理器 - 使用通用回调，缩短轮询间隔以更及时捕获成交
             self.client.setup_order_update_handler(self.on_order_update, poll_interval=1.5)
         elif exchange == 'xxx':
-=======
-        elif exchange == 'xx':
->>>>>>> c8c6778a
             ...
             self.ws = None
         else:
@@ -310,7 +303,6 @@
     def _initialize_websocket(self):
         """等待WebSocket連接建立並進行初始化訂閲"""
         if self.ws is None:
-<<<<<<< HEAD
             logger.info("使用 REST API 模式（无 WebSocket）")
             # 对于websea，启动订单轮询
             if self.exchange == 'websea' and hasattr(self.client, 'start_order_polling'):
@@ -319,9 +311,6 @@
                     logger.info("Websea订单轮询已启动")
                 except Exception as e:
                     logger.warning(f"无法立即启动订单轮询: {e}")
-=======
-            logger.info("使用 REST API 模式（無 WebSocket）")
->>>>>>> c8c6778a
             return
             
         wait_time = 0
@@ -425,13 +414,8 @@
     def check_ws_connection(self):
         """檢查並恢復WebSocket連接"""
         if not self.ws:
-<<<<<<< HEAD
             # 如果使用 websea 或 xx 没有 WebSocket，直接返回 True
             if self.exchange in ['websea', 'xx']:
-=======
-            # 如果使用 xx 沒有 WebSocket，直接返回 True
-            if self.exchange == 'xx':
->>>>>>> c8c6778a
                 return True
             logger.warning("WebSocket對象不存在，嘗試重新創建...")
             return self._recreate_websocket()
@@ -624,14 +608,11 @@
                     
                 except Exception as e:
                     logger.error(f"處理訂單成交消息時出錯: {e}")
+                    import traceback
                     traceback.print_exc()
     
     def on_order_update(self, order_data):
-<<<<<<< HEAD
         """处理所有交易所的订单更新消息 - 统一接口"""
-=======
-        """處理所有交易所的訂單更新消息 - 統一接口"""
->>>>>>> c8c6778a
         try:
             order_id = order_data.get('order_id')
             side = order_data.get('side', '').lower()
@@ -639,7 +620,6 @@
             filled_size = float(order_data.get('filled_size', '0'))
             price = float(order_data.get('price', '0'))
             
-<<<<<<< HEAD
             # 简化日志输出 - 只记录重要的状态变化
             if status in ('FILLED', 'PARTIALLY_FILLED', 'filled', 'partial_filled'):
                 if filled_size > 0:
@@ -660,37 +640,11 @@
                     'price': price,
                     'maker': is_maker,
                     'fee': 0.0,  # 手续费可能需要单独查询
-=======
-            # 簡化日誌輸出 - 只記錄重要的狀態變化
-            if status in ('FILLED', 'PARTIALLY_FILLED', 'filled', 'partial_filled'):
-                if filled_size > 0:
-                    direction = "買入" if side == 'buy' else "賣出"
-                    logger.info(f"*** 成交通知: {direction} {filled_size:.3f} SOL @ {price:.3f} USDT ({status}) ***")
-                
-            # 通用處理邏輯 - 處理成交的訂單
-            if status in ('FILLED', 'PARTIALLY_FILLED', 'filled', 'partial_filled') and filled_size > 0:
-                # 模擬訂單成交數據格式
-                is_maker = True  # 限價單通常是 maker
-                
-                # 準備訂單數據用於數據庫記錄
-                order_data_db = {
-                    'order_id': order_id,
-                    'symbol': self.symbol,
-                    'side': 'Bid' if side == 'buy' else 'Ask',  # 轉換為數據庫格式
-                    'quantity': filled_size,
-                    'price': price,
-                    'maker': is_maker,
-                    'fee': 0.0,  # 手續費可能需要單獨查詢
->>>>>>> c8c6778a
                     'fee_asset': self.quote_asset,
                     'trade_type': 'market_making'
                 }
                 
-<<<<<<< HEAD
                 # 更新统计
-=======
-                # 更新統計
->>>>>>> c8c6778a
                 if side == 'buy':
                     self.total_bought += filled_size
                     if is_maker:
@@ -712,34 +666,21 @@
                     self.sell_trades.append((price, filled_size))
                     self.session_sell_trades.append((price, filled_size))
                 
-<<<<<<< HEAD
                 # 异步插入数据库
-=======
-                # 異步插入數據庫
->>>>>>> c8c6778a
                 def safe_insert_order():
                     try:
                         self.db.insert_order(order_data_db)
                     except Exception as db_err:
-<<<<<<< HEAD
                         logger.error(f"插入订单数据时出错: {db_err}")
                 
                 self.executor.submit(safe_insert_order)
                 
                 # 更新利润计算
-=======
-                        logger.error(f"插入訂單數據時出錯: {db_err}")
-                
-                self.executor.submit(safe_insert_order)
-                
-                # 更新利潤計算
->>>>>>> c8c6778a
                 def update_profit():
                     try:
                         profit = self._calculate_db_profit()
                         self.total_profit = profit
                     except Exception as e:
-<<<<<<< HEAD
                         logger.error(f"更新利润计算时出错: {e}")
                 
                 self.executor.submit(update_profit)
@@ -750,28 +691,12 @@
                 logger.info(f"累计利润: {self.total_profit:.8f} {self.quote_asset}")
                 logger.info(f"本次执行利润: {session_profit:.8f} {self.quote_asset}")
                 logger.info(f"总买入: {self.total_bought} {self.base_asset}, 总卖出: {self.total_sold} {self.base_asset}")
-=======
-                        logger.error(f"更新利潤計算時出錯: {e}")
-                
-                self.executor.submit(update_profit)
-                
-                # 執行統計報告
-                session_profit = self._calculate_session_profit()
-                
-                logger.info(f"累計利潤: {self.total_profit:.8f} {self.quote_asset}")
-                logger.info(f"本次執行利潤: {session_profit:.8f} {self.quote_asset}")
-                logger.info(f"總買入: {self.total_bought} {self.base_asset}, 總賣出: {self.total_sold} {self.base_asset}")
->>>>>>> c8c6778a
                 
                 self.trades_executed += 1
                 
         except Exception as e:
-<<<<<<< HEAD
             logger.error(f"处理订单更新时出错: {e}")
             import traceback
-=======
-            logger.error(f"處理訂單更新時出錯: {e}")
->>>>>>> c8c6778a
             traceback.print_exc()
     
     def _calculate_db_profit(self):
@@ -1563,27 +1488,6 @@
         logger.info(f"當前活躍訂單: 買單 {len(self.active_buy_orders)} 個, 賣單 {len(self.active_sell_orders)} 個")
     
     def estimate_profit(self):
-<<<<<<< HEAD
-        """简化的利润统计"""
-        # 計算總的PnL和本次執行的PnL
-        realized_pnl, unrealized_pnl, total_fees, net_pnl, session_realized_pnl, session_fees, session_net_pnl = self.calculate_pnl()
-        
-        # 计算本次执行的成交量
-        session_buy_volume = sum(qty for _, qty in self.session_buy_trades)
-        session_sell_volume = sum(qty for _, qty in self.session_sell_trades)
-        
-        # 只输出关键信息
-        logger.info("=== 本次执行总结 ===")
-        if session_buy_volume > 0 or session_sell_volume > 0:
-            logger.info(f"成交: 买入 {session_buy_volume:.3f} SOL | 卖出 {session_sell_volume:.3f} SOL")
-            logger.info(f"本次盈亏: {session_net_pnl:.4f} USDT (手续费: {session_fees:.4f})")
-        else:
-            logger.info("成交: 无")
-        
-        logger.info(f"累计盈亏: {net_pnl:.4f} USDT | 未实现: {unrealized_pnl:.4f} USDT")
-        
-        # 活跃订单状态
-=======
         """簡化的利潤統計"""
         # 計算總的PnL和本次執行的PnL
         realized_pnl, unrealized_pnl, total_fees, net_pnl, session_realized_pnl, session_fees, session_net_pnl = self.calculate_pnl()
@@ -1603,25 +1507,16 @@
         logger.info(f"累計盈虧: {net_pnl:.4f} USDT | 未實現: {unrealized_pnl:.4f} USDT")
         
         # 活躍訂單狀態
->>>>>>> c8c6778a
         if self.active_buy_orders and self.active_sell_orders:
             buy_price = float(self.active_buy_orders[0].get('price', 0))
             sell_price = float(self.active_sell_orders[0].get('price', 0))
             spread = sell_price - buy_price
             spread_pct = (spread / buy_price * 100) if buy_price > 0 else 0
-<<<<<<< HEAD
-            logger.info(f"活跃订单: 买 {buy_price:.3f} | 卖 {sell_price:.3f} | 价差 {spread:.3f} ({spread_pct:.3f}%)")
-        else:
-            active_buy_count = len(self.active_buy_orders)
-            active_sell_count = len(self.active_sell_orders)
-            logger.info(f"活跃订单: 买单 {active_buy_count} | 卖单 {active_sell_count}")
-=======
             logger.info(f"活躍訂單: 買 {buy_price:.3f} | 賣 {sell_price:.3f} | 價差 {spread:.3f} ({spread_pct:.3f}%)")
         else:
             active_buy_count = len(self.active_buy_orders)
             active_sell_count = len(self.active_sell_orders)
             logger.info(f"活躍訂單: 買單 {active_buy_count} | 賣單 {active_sell_count}")
->>>>>>> c8c6778a
             
         logger.info("=" * 40)
     
